<<<<<<< HEAD
red:=$(shell tput bold ; tput setaf 1)
green:=$(shell tput bold ; tput setaf 2)
yellow:=$(shell tput bold ; tput setaf 3)
blue:=$(shell tput bold ; tput setaf 4)
magenta:=$(shell tput bold ; tput setaf 5)
cyan:=$(shell tput bold ; tput setaf 6)
reset:=$(shell tput sgr0)


data/TOY:
	python gen_toy.py --dest $@ -n 10 10 -wh 256 256 -r 50

data/TOY2:
	rm -rf $@_tmp $@
	python gen_two_circles.py --dest $@_tmp -n 1000 100 -r 25 -wh 256 256
	mv $@_tmp $@


# Extraction and slicing for Segthor
data/segthor_train: data/segthor_train.zip
	$(info $(yellow)unzip $<$(reset))
	sha256sum -c data/segthor_train.sha256
	unzip -q $<

data/SEGTHOR: data/segthor_train
	$(info $(green)python $(CFLAGS) slice_segthor.py$(reset))
	rm -rf $@_tmp $@
	python $(CFLAGS) slice_segthor.py --source_dir $^ --dest_dir $@_tmp \
		--shape 256 256 --retain 10
	mv $@_tmp $@
=======
red:=$(shell tput bold ; tput setaf 1)
green:=$(shell tput bold ; tput setaf 2)
yellow:=$(shell tput bold ; tput setaf 3)
blue:=$(shell tput bold ; tput setaf 4)
magenta:=$(shell tput bold ; tput setaf 5)
cyan:=$(shell tput bold ; tput setaf 6)
reset:=$(shell tput sgr0)


data/TOY:
	python gen_toy.py --dest $@ -n 10 10 -wh 256 256 -r 50

data/TOY2:
	rm -rf $@_tmp $@
	python gen_two_circles.py --dest $@_tmp -n 1000 100 -r 25 -wh 256 256
	mv $@_tmp $@


# Extraction and slicing for Segthor
data/segthor_train: data/segthor_train.zip
	$(info $(yellow)unzip $<$(reset))
	sha256sum -c data/segthor_train.sha256
	unzip -q $<
	rm -f $@/.DS_STORE

data/SEGTHOR: data/segthor_train
	$(info $(green)python $(CFLAGS) slice_segthor.py$(reset))
	rm -rf $@_tmp $@
	python $(CFLAGS) slice_segthor.py --source_dir $^ --dest_dir $@_tmp \
		--shape 256 256 --retain 10
	mv $@_tmp $@
>>>>>>> 3e4c01f3
<|MERGE_RESOLUTION|>--- conflicted
+++ resolved
@@ -1,64 +1,31 @@
-<<<<<<< HEAD
-red:=$(shell tput bold ; tput setaf 1)
-green:=$(shell tput bold ; tput setaf 2)
-yellow:=$(shell tput bold ; tput setaf 3)
-blue:=$(shell tput bold ; tput setaf 4)
-magenta:=$(shell tput bold ; tput setaf 5)
-cyan:=$(shell tput bold ; tput setaf 6)
-reset:=$(shell tput sgr0)
-
-
-data/TOY:
-	python gen_toy.py --dest $@ -n 10 10 -wh 256 256 -r 50
-
-data/TOY2:
-	rm -rf $@_tmp $@
-	python gen_two_circles.py --dest $@_tmp -n 1000 100 -r 25 -wh 256 256
-	mv $@_tmp $@
-
-
-# Extraction and slicing for Segthor
-data/segthor_train: data/segthor_train.zip
-	$(info $(yellow)unzip $<$(reset))
-	sha256sum -c data/segthor_train.sha256
-	unzip -q $<
-
-data/SEGTHOR: data/segthor_train
-	$(info $(green)python $(CFLAGS) slice_segthor.py$(reset))
-	rm -rf $@_tmp $@
-	python $(CFLAGS) slice_segthor.py --source_dir $^ --dest_dir $@_tmp \
-		--shape 256 256 --retain 10
-	mv $@_tmp $@
-=======
-red:=$(shell tput bold ; tput setaf 1)
-green:=$(shell tput bold ; tput setaf 2)
-yellow:=$(shell tput bold ; tput setaf 3)
-blue:=$(shell tput bold ; tput setaf 4)
-magenta:=$(shell tput bold ; tput setaf 5)
-cyan:=$(shell tput bold ; tput setaf 6)
-reset:=$(shell tput sgr0)
-
-
-data/TOY:
-	python gen_toy.py --dest $@ -n 10 10 -wh 256 256 -r 50
-
-data/TOY2:
-	rm -rf $@_tmp $@
-	python gen_two_circles.py --dest $@_tmp -n 1000 100 -r 25 -wh 256 256
-	mv $@_tmp $@
-
-
-# Extraction and slicing for Segthor
-data/segthor_train: data/segthor_train.zip
-	$(info $(yellow)unzip $<$(reset))
-	sha256sum -c data/segthor_train.sha256
-	unzip -q $<
-	rm -f $@/.DS_STORE
-
-data/SEGTHOR: data/segthor_train
-	$(info $(green)python $(CFLAGS) slice_segthor.py$(reset))
-	rm -rf $@_tmp $@
-	python $(CFLAGS) slice_segthor.py --source_dir $^ --dest_dir $@_tmp \
-		--shape 256 256 --retain 10
-	mv $@_tmp $@
->>>>>>> 3e4c01f3
+red:=$(shell tput bold ; tput setaf 1)
+green:=$(shell tput bold ; tput setaf 2)
+yellow:=$(shell tput bold ; tput setaf 3)
+blue:=$(shell tput bold ; tput setaf 4)
+magenta:=$(shell tput bold ; tput setaf 5)
+cyan:=$(shell tput bold ; tput setaf 6)
+reset:=$(shell tput sgr0)
+
+
+data/TOY:
+	python gen_toy.py --dest $@ -n 10 10 -wh 256 256 -r 50
+
+data/TOY2:
+	rm -rf $@_tmp $@
+	python gen_two_circles.py --dest $@_tmp -n 1000 100 -r 25 -wh 256 256
+	mv $@_tmp $@
+
+
+# Extraction and slicing for Segthor
+data/segthor_train: data/segthor_train.zip
+	$(info $(yellow)unzip $<$(reset))
+	sha256sum -c data/segthor_train.sha256
+	unzip -q $<
+	rm -f $@/.DS_STORE
+
+data/SEGTHOR: data/segthor_train
+	$(info $(green)python $(CFLAGS) slice_segthor.py$(reset))
+	rm -rf $@_tmp $@
+	python $(CFLAGS) slice_segthor.py --source_dir $^ --dest_dir $@_tmp \
+		--shape 256 256 --retain 10
+	mv $@_tmp $@