--- conflicted
+++ resolved
@@ -13,13 +13,7 @@
 .DS_Store
 
 output/*
-<<<<<<< HEAD
-jobs/*
-environment.yaml
-*.job
-=======
 
 # WandB files
 wandb
-wandb.password
->>>>>>> 990479fc
+wandb.password