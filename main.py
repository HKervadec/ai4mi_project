--- conflicted
+++ resolved
@@ -1,499 +1,440 @@
-#!/usr/bin/env python3
-
-# MIT License
-
-# Copyright (c) 2024 Hoel Kervadec
-
-# Permission is hereby granted, free of charge, to any person obtaining a copy
-# of this software and associated documentation files (the "Software"), to deal
-# in the Software without restriction, including without limitation the rights
-# to use, copy, modify, merge, publish, distribute, sublicense, and/or sell
-# copies of the Software, and to permit persons to whom the Software is
-# furnished to do so, subject to the following conditions:
-
-# The above copyright notice and this permission notice shall be included in all
-# copies or substantial portions of the Software.
-
-# THE SOFTWARE IS PROVIDED "AS IS", WITHOUT WARRANTY OF ANY KIND, EXPRESS OR
-# IMPLIED, INCLUDING BUT NOT LIMITED TO THE WARRANTIES OF MERCHANTABILITY,
-# FITNESS FOR A PARTICULAR PURPOSE AND NONINFRINGEMENT. IN NO EVENT SHALL THE
-# AUTHORS OR COPYRIGHT HOLDERS BE LIABLE FOR ANY CLAIM, DAMAGES OR OTHER
-# LIABILITY, WHETHER IN AN ACTION OF CONTRACT, TORT OR OTHERWISE, ARISING FROM,
-# OUT OF OR IN CONNECTION WITH THE SOFTWARE OR THE USE OR OTHER DEALINGS IN THE
-# SOFTWARE.
-
-import os
-# MPS issue: aten::max_unpool2d' not available for MPS devices
-# Solution: set fallback to 1 before importing torch
-os.environ["PYTORCH_ENABLE_MPS_FALLBACK"] = "1"
-
-import argparse
-import warnings
-from typing import Any
-from pathlib import Path
-from operator import itemgetter
-from shutil import copytree, rmtree
-
-import torch
-import numpy as np
-import torch.nn.functional as F
-from torch import nn, Tensor
-from torchvision import transforms
-from torch.utils.data import DataLoader
-
-from dataset import SliceDataset
-from models.Network_wrapper import get_model
-from utils.losses import CrossEntropy
-from monai.losses import DiceCELoss, DiceFocalLoss
-from utils.metrics import dice_coef
-<<<<<<< HEAD
-from utils.tensor_utils import *
-
-
-def setup(args) -> tuple[nn.Module, Any, Any, DataLoader, DataLoader, int]:
-    
-    # Seed & Logging part
-    if args.seed is not None: set_seed(args.seed)
-    if not args.disable_wandb: setup_wandb(args)
-
-    # Model part
-    device = get_device(args.gpu)
-=======
-from utils.tensor_utils import (
-    Dcm,
-    class2one_hot,
-    probs2one_hot,
-    probs2class,
-    tqdm_,
-    save_images,
-)
-import wandb
-from lightning.fabric import Fabric
-from lightning import seed_everything
-
-
-def setup_wandb(args):
-    # Initialize a new W&B run
-    wandb.init(
-        project=args.wandb_project_name,
-        config={
-            "epochs": args.epochs,
-            "dataset": args.dataset,
-            "learning_rate": args.lr,
-            "batch_size": args.datasets_params[args.dataset]["B"],
-            "mode": args.mode,
-            "seed": args.seed,
-        },
-    )
-
-
-def setup(args) -> tuple[nn.Module, Any, Any, DataLoader, DataLoader, int, Fabric]:
-    seed_everything(args.seed)
-    fabric = Fabric(precision=args.precision)
-
-    # Networks and scheduler
-    if args.gpu:
-        if torch.backends.mps.is_available():
-            device = torch.device("mps")
-            print(">> Picked MPS (Apple Silicon GPU) to run experiments")
-        elif torch.cuda.is_available():
-            device = torch.device("cuda")
-            print(">> Picked CUDA to run experiments")
-        else:
-            device = torch.device("cpu")
-            print(">> CUDA/MPS not available, falling back to CPU")
-    else:
-        device = torch.device("cpu")
-        print(">> Picked CPU to run experiments")
-
->>>>>>> 3f5d08a4
-    K: int = args.datasets_params[args.dataset]["K"]
-    net = args.model(1, K)
-    net.init_weights()
-<<<<<<< HEAD
-    net.to(device)
-    
-    # Optimizer part
-=======
-    # net.to(device)
-
->>>>>>> 3f5d08a4
-    optimizer = torch.optim.Adam(net.parameters(), lr=args.lr)
-    net, optimizer = fabric.setup(net, optimizer)
-
-    # Dataset part
-    B: int = args.datasets_params[args.dataset]["B"]  # Batch size
-    root_dir = Path("data") / args.dataset
-
-    # Transforms
-    img_transform = transforms.Compose(
-        [
-            lambda img: img.convert("L"),
-            lambda img: np.array(img)[np.newaxis, ...],
-            lambda nd: nd / 255,  # max <= 1
-            lambda nd: torch.tensor(nd, dtype=torch.float32),
-        ]
-    )
-    gt_transform = transforms.Compose(
-        [
-            lambda img: np.array(img)[...],
-            # The idea is that the classes are mapped to {0, 255} for binary cases
-            # {0, 85, 170, 255} for 4 classes
-            # {0, 51, 102, 153, 204, 255} for 6 classes
-            # Very sketchy but that works here and that simplifies visualization
-            lambda nd: nd / (255 / (K - 1)) if K != 5 else nd / 63,  # max <= 1
-            lambda nd: torch.tensor(nd, dtype=torch.int64)[
-                None, ...
-            ],  # Add one dimension to simulate batch
-            lambda t: class2one_hot(t, K=K),
-            itemgetter(0),
-        ]
-    )
-
-    # Datasets and loaders
-    train_set = SliceDataset(
-        "train",
-        root_dir,
-        img_transform=img_transform,
-        gt_transform=gt_transform,
-        debug=args.debug,
-    )
-    train_loader = DataLoader(
-        train_set, batch_size=B, num_workers=args.num_workers, shuffle=True
-    )
-
-    val_set = SliceDataset(
-        "val",
-        root_dir,
-        img_transform=img_transform,
-        gt_transform=gt_transform,
-        debug=args.debug,
-    )
-    val_loader = DataLoader(
-        val_set, batch_size=B, num_workers=args.num_workers, shuffle=False
-    )
-
-    train_loader, val_loader = fabric.setup_dataloaders(train_loader, val_loader)
-
-    args.dest.mkdir(parents=True, exist_ok=True)
-
-    return (net, optimizer, device, train_loader, val_loader, K, fabric)
-
-
-def runTraining(args):
-    print(f">>> Setting up to train on {args.dataset} with {args.mode}")
-    net, optimizer, device, train_loader, val_loader, K, fabric = setup(args)
-
-    loss_fn = DiceCELoss(smooth_nr=1e-5, smooth_dr=1e-5, lambda_ce=9, include_background=False)
-    loss_fn = DiceFocalLoss(sigmoid=True, gamma=0.5, smooth_nr=1e-5, smooth_dr=1e-5, lambda_dice=1, lambda_focal=1, include_background=False)
-    # loss_fn = CELoss
-    # if args.mode == "full":
-    #     loss_fn = CrossEntropy(
-    #         idk=list(range(K))
-    #     )  # Supervise both background and foreground
-    # elif args.mode in ["partial"] and args.dataset in ["SEGTHOR", "SEGTHOR_STUDENTS"]:
-    #     loss_fn = CrossEntropy(idk=[0, 1, 3, 4])  # Do not supervise the heart (class 2)
-    # else:
-    #     raise ValueError(args.mode, args.dataset)
-
-    # Notice one has the length of the _loader_, and the other one of the _dataset_
-    log_loss_tra: Tensor = torch.zeros((args.epochs, len(train_loader)))
-    log_dice_tra: Tensor = torch.zeros((args.epochs, len(train_loader.dataset), K))
-    log_loss_val: Tensor = torch.zeros((args.epochs, len(val_loader)))
-    log_dice_val: Tensor = torch.zeros((args.epochs, len(val_loader.dataset), K))
-
-    best_dice: float = 0
-
-    for e in range(args.epochs):
-        for m in ["train", "val"]:
-            match m:
-                case "train":
-                    net.train()
-                    opt = optimizer
-                    cm = Dcm
-                    desc = f">> Training   ({e: 4d})"
-                    loader = train_loader
-                    log_loss = log_loss_tra
-                    log_dice = log_dice_tra
-                case "val":
-                    net.eval()
-                    opt = None
-                    cm = torch.no_grad
-                    desc = f">> Validation ({e: 4d})"
-                    loader = val_loader
-                    log_loss = log_loss_val
-                    log_dice = log_dice_val
-
-            with cm():  # Either dummy context manager, or the torch.no_grad for validation
-                j = 0
-                tq_iter = tqdm_(enumerate(loader), total=len(loader), desc=desc)
-                for i, data in tq_iter:
-                    img = data["images"]
-                    gt = data["gts"]
-
-                    # print(f"Shape of img at epoch {e}, batch {i}: {img.shape}")
-                    # Shape of img at epoch 0, batch 0: torch.Size([8, 1, 256, 256])
-
-                    if opt:  # So only for training
-                        opt.zero_grad()
-
-                    # Sanity tests to see we loaded and encoded the data correctly
-                    assert 0 <= img.min() and img.max() <= 1
-                    B, _, W, H = img.shape
-
-                    pred_logits = net(img)
-                    pred_probs = F.softmax(
-                        1 * pred_logits, dim=1
-                    )  # 1 is the temperature parameter
-
-                    # Metrics computation, not used for training
-                    pred_seg = probs2one_hot(pred_probs)
-                    log_dice[e, j : j + B, :] = dice_coef(
-                        pred_seg, gt
-                    )  # One DSC value per sample and per class
-
-                    loss = loss_fn(pred_probs, gt)
-                    log_loss[e, i] = (
-                        loss.item()
-                    )  # One loss value per batch (averaged in the loss)
-
-                    if opt:  # Only for training
-                        fabric.backward(loss)
-                        opt.step()
-
-                    if m == "val":
-                        with warnings.catch_warnings():
-                            warnings.filterwarnings("ignore", category=UserWarning)
-                            predicted_class: Tensor = probs2class(pred_probs)
-                            mult: int = 63 if K == 5 else (255 / (K - 1))
-                            save_images(
-                                predicted_class * mult,
-                                data["stems"],
-                                args.dest / f"iter{e:03d}" / m,
-                            )
-
-                    j += B  # Keep in mind that _in theory_, each batch might have a different size
-                    # For the DSC average: do not take the background class (0) into account:
-                    postfix_dict: dict[str, str] = {
-                        "Dice": f"{log_dice[e, :j, 1:].mean():05.3f}",
-                        "Loss": f"{log_loss[e, :i + 1].mean():5.2e}",
-                    }
-                    if K > 2:
-                        postfix_dict |= {
-                            f"Dice-{k}": f"{log_dice[e, :j, k].mean():05.3f}"
-                            for k in range(1, K)
-                        }
-                    tq_iter.set_postfix(postfix_dict)
-
-                # Log the metrics after each 'e' epoch
-                if not args.wandb_project_name:
-                    wandb.log(
-                        {
-                            f"{m}_loss": log_loss[e].mean().item(),
-                            f"{m}_dice": log_dice[e, :, 1:].mean().item(),
-                            f"{m}_dice_per_class": {
-                                f"dice_{k}": log_dice[e, :, k].mean().item()
-                                for k in range(1, K)
-                            },
-                        }
-                    )
-
-        # I save it at each epochs, in case the code crashes or I decide to stop it early
-        np.save(args.dest / "loss_tra.npy", log_loss_tra)
-        np.save(args.dest / "dice_tra.npy", log_dice_tra)
-        np.save(args.dest / "loss_val.npy", log_loss_val)
-        np.save(args.dest / "dice_val.npy", log_dice_val)
-
-        current_dice: float = log_dice_val[e, :, 1:].mean().item()
-        if current_dice > best_dice:
-            print(
-                f">>> Improved dice at epoch {e}: {best_dice:05.3f}->{current_dice:05.3f} DSC"
-            )
-            best_dice = current_dice
-            with open(args.dest / "best_epoch.txt", "w") as f:
-                f.write(str(e))
-
-            best_folder = args.dest / "best_epoch"
-            if best_folder.exists():
-                rmtree(best_folder)
-            copytree(args.dest / f"iter{e:03d}", Path(best_folder))
-
-            torch.save(net, args.dest / "bestmodel.pkl")
-            torch.save(net.state_dict(), args.dest / "bestweights.pt")
-
-            # Log model checkpoint
-            if not args.wandb_project_name:
-                wandb.save(str(args.dest / "bestmodel.pkl"))
-                wandb.save(str(args.dest / "bestweights.pt"))
-
-
-<<<<<<< HEAD
-    # Group 1: Dataset & Model configuration
-=======
-def get_args():
-    # K: Number of classes
-    # Avoids the clases with C (often used for the number of Channel)
-    datasets_params: dict[str, dict[str, Any]] = {}
-    datasets_params["TOY2"] = {"K": 2, "net": shallowCNN, "B": 2}
-    datasets_params["SEGTHOR"] = {"K": 5, "net": ENet, "B": 8}
-
->>>>>>> 3f5d08a4
-    parser = argparse.ArgumentParser()
-    parser.add_argument("--epochs", default=25, type=int)
-    parser.add_argument(
-<<<<<<< HEAD
-        "--dataset", 
-        default="TOY2", 
-        choices=["TOY2", "SEGTHOR"],
-        help="Which dataset to use for the training."
-    )
-    parser.add_argument(
-        '--model_name',
-        type=str,
-        default='shallowCNN',
-        choices=['shallowCNN', 'ENet', 'UDBRNet'],
-        help='Model to use for training'
-    )
-    parser.add_argument(
-        "--mode", 
-        default="full", 
-=======
-        "--seed", default=42, type=int, help="Seed to use for reproducibility."
-    )
-    parser.add_argument(
-        "--dataset",
-        default="TOY2",
-        choices=datasets_params.keys(),
-        help="Which dataset to use for the training.",
-    )
-    parser.add_argument(
-        "--mode",
-        default="full",
->>>>>>> 3f5d08a4
-        choices=["partial", "full"],
-        help="Whether to supervise all the classes ('full') or, "
-        "only a subset of them ('partial').",
-    )
-
-    # Group 2: Training parameters
-    parser.add_argument(
-<<<<<<< HEAD
-        "--epochs", 
-        default=25, 
-        type=int,
-        help="Number of epochs to train."
-    )
-    parser.add_argument(
-        "--lr", 
-        type=float, 
-        default=0.0005,
-        help="Learning rate for the optimizer."
-    )
-    parser.add_argument(
-        "--num_workers", 
-        type=int, 
-        default=0, 
-        help="Number of subprocesses to use for data loading. "
-        "Default 0 to avoid pickle lambda error."
-=======
-        "--dest",
-        type=Path,
-        default=Path("results"),
-        help="Destination directory to save the results (predictions and weights).",
-    )
-    parser.add_argument(
-        "--num_workers",
-        type=int,
-        default=0,
-        help="Number of subprocesses to use for data loading. "
-        "Default 0 to avoid pickle lambda error",
-    )
-    parser.add_argument(
-        "--precision",
-        default=32,
-        type=str,
-        choices=['bf16', 'bf16-mixed', 'bf16-true', '16', '16-mixed', '16-true', '32', '64'],
-    )
-    
-    # TODO: Check delta between 
-    parser.add_argument(
-        "--lr", type=float, default=0.0005, help="Learning rate for the optimizer."
->>>>>>> 3f5d08a4
-    )
-    parser.add_argument(
-        "--gpu",
-        action="store_true",
-        help="Use the GPU if available, otherwise fall back to the CPU.",
-    )
-    parser.add_argument(
-        "--seed",
-        type=int,
-        default=42,
-        help="Seed for reproducibility."
-    )
-
-    # Group 3: Output directory
-    parser.add_argument(
-        "--dest",
-        type=Path,
-        default=None,
-        help="Destination directory to save the results (predictions and weights)."
-    )
-
-    # Group 4: Debugging and logging settings
-    parser.add_argument(
-        "--debug",
-        action="store_true",
-        help="Keep only a fraction (10 samples) of the datasets, "
-        "to test the logic around epochs and logging easily."
-    )
-    parser.add_argument(
-        "--wandb_project_name",  # clean code dictates I leave this as "--wandb" but I'm not breaking people's flows yet
-        type=str,
-<<<<<<< HEAD
-        help='Project wandb will be logging run to.'
-=======
-        help="Project wandb will be logging run to",
->>>>>>> 3f5d08a4
-    )
-
-    args = parser.parse_args()
-<<<<<<< HEAD
-
-    # If dest not provided, create one
-    if args.dest is None:
-        # CE: 'args.mode = full' 
-        # Other: 'args.mode = partial'
-        args.dest = Path(f"results/{args.dataset}/{args.mode}/{args.model_name}")
-    
-    pprint(args)
-
-    # Model selection
-    args.model = get_model(args.model_name)
-
-    # Dataset-specific parameters
-    datasets_params = {
-        # K = number of classes, B = batch size
-        "TOY2":    {"K": 2, "B": 2},   
-        "SEGTHOR": {"K": 5, "B": 8},
-    }
-=======
->>>>>>> 3f5d08a4
-    args.datasets_params = datasets_params
-
-    return args
-
-
-def main():
-    args = get_args()
-<<<<<<< HEAD
-=======
-    print(args)
-    if not args.wandb_project_name:
-        setup_wandb(args)
->>>>>>> 3f5d08a4
-    runTraining(args)
-
-
-if __name__ == "__main__":
-    main()
+#!/usr/bin/env python3
+
+# MIT License
+
+# Copyright (c) 2024 Hoel Kervadec
+
+# Permission is hereby granted, free of charge, to any person obtaining a copy
+# of this software and associated documentation files (the "Software"), to deal
+# in the Software without restriction, including without limitation the rights
+# to use, copy, modify, merge, publish, distribute, sublicense, and/or sell
+# copies of the Software, and to permit persons to whom the Software is
+# furnished to do so, subject to the following conditions:
+
+# The above copyright notice and this permission notice shall be included in all
+# copies or substantial portions of the Software.
+
+# THE SOFTWARE IS PROVIDED "AS IS", WITHOUT WARRANTY OF ANY KIND, EXPRESS OR
+# IMPLIED, INCLUDING BUT NOT LIMITED TO THE WARRANTIES OF MERCHANTABILITY,
+# FITNESS FOR A PARTICULAR PURPOSE AND NONINFRINGEMENT. IN NO EVENT SHALL THE
+# AUTHORS OR COPYRIGHT HOLDERS BE LIABLE FOR ANY CLAIM, DAMAGES OR OTHER
+# LIABILITY, WHETHER IN AN ACTION OF CONTRACT, TORT OR OTHERWISE, ARISING FROM,
+# OUT OF OR IN CONNECTION WITH THE SOFTWARE OR THE USE OR OTHER DEALINGS IN THE
+# SOFTWARE.
+
+import os
+
+# MPS issue: aten::max_unpool2d' not available for MPS devices
+# Solution: set fallback to 1 before importing torch
+os.environ["PYTORCH_ENABLE_MPS_FALLBACK"] = "1"
+
+import argparse
+import warnings
+from typing import Any
+from pathlib import Path
+from operator import itemgetter
+from shutil import copytree, rmtree
+
+import torch
+import numpy as np
+import torch.nn.functional as F
+from torch import nn, Tensor
+from torchvision import transforms
+from torch.utils.data import DataLoader
+
+from dataset import SliceDataset
+from models.Network_wrapper import get_model
+from utils.losses import CrossEntropy
+from monai.losses import DiceCELoss, DiceFocalLoss
+from utils.metrics import dice_coef
+from utils.tensor_utils import *
+
+
+from utils.tensor_utils import (
+    Dcm,
+    class2one_hot,
+    probs2one_hot,
+    probs2class,
+    tqdm_,
+    save_images,
+)
+import wandb
+from lightning.fabric import Fabric
+from lightning import seed_everything
+
+
+def setup_wandb(args):
+    # Initialize a new W&B run
+    wandb.init(
+        project=args.wandb_project_name,
+        config={
+            "epochs": args.epochs,
+            "dataset": args.dataset,
+            "learning_rate": args.lr,
+            "batch_size": args.datasets_params[args.dataset]["B"],
+            "mode": args.mode,
+            "seed": args.seed,
+        },
+    )
+
+
+def setup(args) -> tuple[nn.Module, Any, Any, DataLoader, DataLoader, int, Fabric]:
+    seed_everything(args.seed)
+    fabric = Fabric(precision=args.precision)
+
+    # Networks and scheduler
+    if args.gpu:
+        if torch.backends.mps.is_available():
+            device = torch.device("mps")
+            print(">> Picked MPS (Apple Silicon GPU) to run experiments")
+        elif torch.cuda.is_available():
+            device = torch.device("cuda")
+            print(">> Picked CUDA to run experiments")
+        else:
+            device = torch.device("cpu")
+            print(">> CUDA/MPS not available, falling back to CPU")
+    else:
+        device = torch.device("cpu")
+        print(">> Picked CPU to run experiments")
+
+    K: int = args.datasets_params[args.dataset]["K"]
+    net = args.model(1, K)
+    net.init_weights()
+
+    optimizer = torch.optim.Adam(net.parameters(), lr=args.lr)
+    net, optimizer = fabric.setup(net, optimizer)
+
+    # Dataset part
+    B: int = args.datasets_params[args.dataset]["B"]  # Batch size
+    root_dir = Path("data") / args.dataset
+
+    # Transforms
+    img_transform = transforms.Compose(
+        [
+            lambda img: img.convert("L"),
+            lambda img: np.array(img)[np.newaxis, ...],
+            lambda nd: nd / 255,  # max <= 1
+            lambda nd: torch.tensor(nd, dtype=torch.float32),
+        ]
+    )
+    gt_transform = transforms.Compose(
+        [
+            lambda img: np.array(img)[...],
+            # The idea is that the classes are mapped to {0, 255} for binary cases
+            # {0, 85, 170, 255} for 4 classes
+            # {0, 51, 102, 153, 204, 255} for 6 classes
+            # Very sketchy but that works here and that simplifies visualization
+            lambda nd: nd / (255 / (K - 1)) if K != 5 else nd / 63,  # max <= 1
+            lambda nd: torch.tensor(nd, dtype=torch.int64)[
+                None, ...
+            ],  # Add one dimension to simulate batch
+            lambda t: class2one_hot(t, K=K),
+            itemgetter(0),
+        ]
+    )
+
+    # Datasets and loaders
+    train_set = SliceDataset(
+        "train",
+        root_dir,
+        img_transform=img_transform,
+        gt_transform=gt_transform,
+        debug=args.debug,
+    )
+    train_loader = DataLoader(
+        train_set, batch_size=B, num_workers=args.num_workers, shuffle=True
+    )
+
+    val_set = SliceDataset(
+        "val",
+        root_dir,
+        img_transform=img_transform,
+        gt_transform=gt_transform,
+        debug=args.debug,
+    )
+    val_loader = DataLoader(
+        val_set, batch_size=B, num_workers=args.num_workers, shuffle=False
+    )
+
+    train_loader, val_loader = fabric.setup_dataloaders(train_loader, val_loader)
+
+    args.dest.mkdir(parents=True, exist_ok=True)
+
+    return (net, optimizer, device, train_loader, val_loader, K, fabric)
+
+
+def runTraining(args):
+    print(f">>> Setting up to train on {args.dataset} with {args.mode}")
+    net, optimizer, device, train_loader, val_loader, K, fabric = setup(args)
+
+    loss_fn = DiceCELoss(
+        smooth_nr=1e-5, smooth_dr=1e-5, lambda_ce=9, include_background=False
+    )
+    loss_fn = DiceFocalLoss(
+        sigmoid=True,
+        gamma=0.5,
+        smooth_nr=1e-5,
+        smooth_dr=1e-5,
+        lambda_dice=1,
+        lambda_focal=1,
+        include_background=False,
+    )
+    # loss_fn = CELoss
+    # if args.mode == "full":
+    #     loss_fn = CrossEntropy(
+    #         idk=list(range(K))
+    #     )  # Supervise both background and foreground
+    # elif args.mode in ["partial"] and args.dataset in ["SEGTHOR", "SEGTHOR_STUDENTS"]:
+    #     loss_fn = CrossEntropy(idk=[0, 1, 3, 4])  # Do not supervise the heart (class 2)
+    # else:
+    #     raise ValueError(args.mode, args.dataset)
+
+    # Notice one has the length of the _loader_, and the other one of the _dataset_
+    log_loss_tra: Tensor = torch.zeros((args.epochs, len(train_loader)))
+    log_dice_tra: Tensor = torch.zeros((args.epochs, len(train_loader.dataset), K))
+    log_loss_val: Tensor = torch.zeros((args.epochs, len(val_loader)))
+    log_dice_val: Tensor = torch.zeros((args.epochs, len(val_loader.dataset), K))
+
+    best_dice: float = 0
+
+    for e in range(args.epochs):
+        for m in ["train", "val"]:
+            match m:
+                case "train":
+                    net.train()
+                    opt = optimizer
+                    cm = Dcm
+                    desc = f">> Training   ({e: 4d})"
+                    loader = train_loader
+                    log_loss = log_loss_tra
+                    log_dice = log_dice_tra
+                case "val":
+                    net.eval()
+                    opt = None
+                    cm = torch.no_grad
+                    desc = f">> Validation ({e: 4d})"
+                    loader = val_loader
+                    log_loss = log_loss_val
+                    log_dice = log_dice_val
+
+            with cm():  # Either dummy context manager, or the torch.no_grad for validation
+                j = 0
+                tq_iter = tqdm_(enumerate(loader), total=len(loader), desc=desc)
+                for i, data in tq_iter:
+                    img = data["images"]
+                    gt = data["gts"]
+
+                    # print(f"Shape of img at epoch {e}, batch {i}: {img.shape}")
+                    # Shape of img at epoch 0, batch 0: torch.Size([8, 1, 256, 256])
+
+                    if opt:  # So only for training
+                        opt.zero_grad()
+
+                    # Sanity tests to see we loaded and encoded the data correctly
+                    assert 0 <= img.min() and img.max() <= 1
+                    B, _, W, H = img.shape
+
+                    pred_logits = net(img)
+                    pred_probs = F.softmax(
+                        1 * pred_logits, dim=1
+                    )  # 1 is the temperature parameter
+
+                    # Metrics computation, not used for training
+                    pred_seg = probs2one_hot(pred_probs)
+                    log_dice[e, j : j + B, :] = dice_coef(
+                        pred_seg, gt
+                    )  # One DSC value per sample and per class
+
+                    loss = loss_fn(pred_probs, gt)
+                    log_loss[e, i] = (
+                        loss.item()
+                    )  # One loss value per batch (averaged in the loss)
+
+                    if opt:  # Only for training
+                        fabric.backward(loss)
+                        opt.step()
+
+                    if m == "val":
+                        with warnings.catch_warnings():
+                            warnings.filterwarnings("ignore", category=UserWarning)
+                            predicted_class: Tensor = probs2class(pred_probs)
+                            mult: int = 63 if K == 5 else (255 / (K - 1))
+                            save_images(
+                                predicted_class * mult,
+                                data["stems"],
+                                args.dest / f"iter{e:03d}" / m,
+                            )
+
+                    j += B  # Keep in mind that _in theory_, each batch might have a different size
+                    # For the DSC average: do not take the background class (0) into account:
+                    postfix_dict: dict[str, str] = {
+                        "Dice": f"{log_dice[e, :j, 1:].mean():05.3f}",
+                        "Loss": f"{log_loss[e, :i + 1].mean():5.2e}",
+                    }
+                    if K > 2:
+                        postfix_dict |= {
+                            f"Dice-{k}": f"{log_dice[e, :j, k].mean():05.3f}"
+                            for k in range(1, K)
+                        }
+                    tq_iter.set_postfix(postfix_dict)
+
+                # Log the metrics after each 'e' epoch
+                if not args.wandb_project_name:
+                    wandb.log(
+                        {
+                            f"{m}_loss": log_loss[e].mean().item(),
+                            f"{m}_dice": log_dice[e, :, 1:].mean().item(),
+                            f"{m}_dice_per_class": {
+                                f"dice_{k}": log_dice[e, :, k].mean().item()
+                                for k in range(1, K)
+                            },
+                        }
+                    )
+
+        # I save it at each epochs, in case the code crashes or I decide to stop it early
+        np.save(args.dest / "loss_tra.npy", log_loss_tra)
+        np.save(args.dest / "dice_tra.npy", log_dice_tra)
+        np.save(args.dest / "loss_val.npy", log_loss_val)
+        np.save(args.dest / "dice_val.npy", log_dice_val)
+
+        current_dice: float = log_dice_val[e, :, 1:].mean().item()
+        if current_dice > best_dice:
+            print(
+                f">>> Improved dice at epoch {e}: {best_dice:05.3f}->{current_dice:05.3f} DSC"
+            )
+            best_dice = current_dice
+            with open(args.dest / "best_epoch.txt", "w") as f:
+                f.write(str(e))
+
+            best_folder = args.dest / "best_epoch"
+            if best_folder.exists():
+                rmtree(best_folder)
+            copytree(args.dest / f"iter{e:03d}", Path(best_folder))
+
+            torch.save(net, args.dest / "bestmodel.pkl")
+            torch.save(net.state_dict(), args.dest / "bestweights.pt")
+
+            # Log model checkpoint
+            if not args.wandb_project_name:
+                wandb.save(str(args.dest / "bestmodel.pkl"))
+                wandb.save(str(args.dest / "bestweights.pt"))
+
+
+def get_args():
+    # Dataset-specific parameters
+    datasets_params = {
+        # K = number of classes, B = batch size
+        "TOY2": {"K": 2, "B": 2},
+        "SEGTHOR": {"K": 5, "B": 8},
+    }
+
+    parser = argparse.ArgumentParser()
+    parser.add_argument("--epochs", default=25, type=int)
+    parser.add_argument(
+        "--dataset",
+        default=next(iter(datasets_params)),
+        choices=list(datasets_params),
+        help="Which dataset to use for the training.",
+    )
+    parser.add_argument(
+        "--model_name",
+        type=str,
+        default="shallowCNN",
+        choices=["shallowCNN", "ENet", "UDBRNet"],
+        help="Model to use for training",
+    )
+    parser.add_argument(
+        "--seed", default=42, type=int, help="Seed to use for reproducibility."
+    )
+    parser.add_argument(
+        "--mode",
+        default="full",
+        choices=["partial", "full"],
+        help="Whether to supervise all the classes ('full') or, "
+        "only a subset of them ('partial').",
+    )
+
+    parser.add_argument(
+        "--num_workers",
+        type=int,
+        default=0,
+        help="Number of subprocesses to use for data loading. "
+        "Default 0 to avoid pickle lambda error.",
+    )
+
+    parser.add_argument(
+        "--precision",
+        default=32,
+        type=str,
+        choices=[
+            "bf16",
+            "bf16-mixed",
+            "bf16-true",
+            "16",
+            "16-mixed",
+            "16-true",
+            "32",
+            "64",
+        ],
+    )
+
+    # TODO: Check delta between
+    parser.add_argument(
+        "--lr", type=float, default=0.0005, help="Learning rate for the optimizer."
+    )
+    parser.add_argument(
+        "--gpu",
+        action="store_true",
+        help="Use the GPU if available, otherwise fall back to the CPU.",
+    )
+    parser.add_argument(
+        "--seed", type=int, default=42, help="Seed for reproducibility."
+    )
+
+    # Group 3: Output directory
+    parser.add_argument(
+        "--dest",
+        type=Path,
+        default=None,
+        help="Destination directory to save the results (predictions and weights).",
+    )
+
+    # Group 4: Debugging and logging settings
+    parser.add_argument(
+        "--debug",
+        action="store_true",
+        help="Keep only a fraction (10 samples) of the datasets, "
+        "to test the logic around epochs and logging easily.",
+    )
+    parser.add_argument(
+        "--wandb_project_name",  # clean code dictates I leave this as "--wandb" but I'm not breaking people's flows yet
+        type=str,
+        help="Project wandb will be logging run to.",
+    )
+
+    args = parser.parse_args()
+
+    # If dest not provided, create one
+    if args.dest is None:
+        # CE: 'args.mode = full'
+        # Other: 'args.mode = partial'
+        args.dest = Path(f"results/{args.dataset}/{args.mode}/{args.model_name}")
+
+    # Model selection
+    args.model = get_model(args.model_name)
+
+    args.datasets_params = datasets_params
+
+    return args
+
+
+def main():
+    args = get_args()
+    print(args)
+    if not args.wandb_project_name:
+        setup_wandb(args)
+    runTraining(args)
+
+
+if __name__ == "__main__":
+    main()