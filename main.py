--- conflicted
+++ resolved
@@ -40,11 +40,8 @@
 from torchvision import transforms
 from torch.utils.data import DataLoader
 
-<<<<<<< HEAD
 from models import UNet
-=======
 import utils
->>>>>>> 4cc4058b
 from dataset import SliceDataset
 from ShallowNet import shallowCNN
 from ENet import ENet
@@ -75,14 +72,7 @@
     print(f">> Picked {device} to run experiments")
 
     K: int = datasets_params[args.dataset]['K']
-<<<<<<< HEAD
     net = eval(args.model)(1, K, **vars(args))
-=======
-    try:
-        net = eval(args.model)(1, K, dropoutRate=args.dropoutRate)
-    except NameError:
-        raise ValueError(f"Model {args.model} does not exist")
->>>>>>> 4cc4058b
     net.init_weights()
     net.to(device)
 
@@ -274,11 +264,8 @@
     parser.add_argument('--beta', type=float, default=0.5, help="Beta parameter for loss functions")
     parser.add_argument('--focal_alpha', type=float, default=0.25, help="Alpha parameter for Focal Loss")
     parser.add_argument('--focal_gamma', type=float, default=2.0, help="Gamma parameter for Focal Loss")
-<<<<<<< HEAD
     parser.add_argument('--lr', type=float, default=0.0005, help="Learning rate")
-=======
     parser.add_argument('--dropoutRate', type=float, default=0.1, help="Dropout rate for the ENet model")
->>>>>>> 4cc4058b
 
     # Optimize snellius batch job
     parser.add_argument('--scratch', action='store_true', help="Use the scratch folder of snellius")
