#!/usr/bin/env python3

# MIT License

# Copyright (c) 2024 Hoel Kervadec

# Permission is hereby granted, free of charge, to any person obtaining a copy
# of this software and associated documentation files (the "Software"), to deal
# in the Software without restriction, including without limitation the rights
# to use, copy, modify, merge, publish, distribute, sublicense, and/or sell
# copies of the Software, and to permit persons to whom the Software is
# furnished to do so, subject to the following conditions:

# The above copyright notice and this permission notice shall be included in all
# copies or substantial portions of the Software.

# THE SOFTWARE IS PROVIDED "AS IS", WITHOUT WARRANTY OF ANY KIND, EXPRESS OR
# IMPLIED, INCLUDING BUT NOT LIMITED TO THE WARRANTIES OF MERCHANTABILITY,
# FITNESS FOR A PARTICULAR PURPOSE AND NONINFRINGEMENT. IN NO EVENT SHALL THE
# AUTHORS OR COPYRIGHT HOLDERS BE LIABLE FOR ANY CLAIM, DAMAGES OR OTHER
# LIABILITY, WHETHER IN AN ACTION OF CONTRACT, TORT OR OTHERWISE, ARISING FROM,
# OUT OF OR IN CONNECTION WITH THE SOFTWARE OR THE USE OR OTHER DEALINGS IN THE
# SOFTWARE.

import argparse
import multiprocessing
import time
import warnings
from typing import Any
from pathlib import Path
from pprint import pprint
from operator import itemgetter
from shutil import copytree, rmtree
from os import environ

import torch
import numpy as np
import torch.nn.functional as F
from torch import nn, Tensor
from torchvision import transforms
from torch.utils.data import DataLoader

from models import *
import utils
from dataset import SliceDataset
from ShallowNet import shallowCNN
from ENet import ENet
from utils import (Dcm,
                   class2one_hot,
                   probs2one_hot,
                   probs2class,
                   tqdm_,
                   dice_coef,
                   jaccard_coef,
                   average_hausdorff_distance,
                   average_hausdorff_distance_per_class,
                   average_symmetric_surface_distance,
                   precision,
                   recall,
                   visualize_sample,
                   save_images)

<<<<<<< HEAD
from losses import (CrossEntropy)
import matplotlib.pyplot as plt
=======
from losses import create_loss_fn

import wandb #TODO: remove all wandb instances on final submission
>>>>>>> 990479fc

datasets_params: dict[str, dict[str, Any]] = {}
# K for the number of classes
# Avoids the clases with C (often used for the number of Channel)
datasets_params["TOY2"] = {'K': 2, 'net': shallowCNN, 'B': 2}
datasets_params["SEGTHOR"] = {'K': 5, 'net': ENet, 'B': 8}


def setup(args) -> tuple[nn.Module, torch.optim.Optimizer, torch.optim.lr_scheduler.LRScheduler, Any, DataLoader, DataLoader, int]:
    # Networks and scheduler
    gpu: bool = args.gpu and torch.cuda.is_available()
    device = torch.device("cuda") if gpu else torch.device("cpu")
    print(f">> Picked {device} to run experiments")

    K: int = datasets_params[args.dataset]['K']
    net = eval(args.model)(1, K, **vars(args))
    net.init_weights()
    net.to(device)

    # Dataset part
    B: int = datasets_params[args.dataset]['B']
    if args.scratch:
        tmpdir = environ["TMPDIR"]
        root_dir = Path(tmpdir+"/data") / args.dataset
    else:
        root_dir = Path("data") / args.dataset

    img_transform = transforms.Compose([
        lambda img: img.convert('L'),
        lambda img: np.array(img)[np.newaxis, ...],
        lambda nd: nd / 255,  # max <= 1
        lambda nd: torch.tensor(nd, dtype=torch.float32)
    ])

    gt_transform = transforms.Compose([
        lambda img: np.array(img)[...],
        # The idea is that the classes are mapped to {0, 255} for binary cases
        # {0, 85, 170, 255} for 4 classes
        # {0, 51, 102, 153, 204, 255} for 6 classes
        # Very sketchy but that works here and that simplifies visualization
        lambda nd: nd / (255 / (K - 1)) if K != 5 else nd / 63,  # max <= 1
        lambda nd: torch.tensor(nd, dtype=torch.int64)[None, ...],  # Add one dimension to simulate batch
        lambda t: class2one_hot(t, K=K),
        itemgetter(0)
    ])

    # Used to seed dataloader workers, passed in `generator` param
    g = torch.Generator()
    g.manual_seed(args.seed)

    train_set = SliceDataset('train',
                             root_dir,
                             img_transform=img_transform,
                             gt_transform=gt_transform,
                             debug=args.debug,
                             remove_unannotated=args.remove_unannotated)
    train_loader = DataLoader(train_set,
                              batch_size=B,
                              num_workers=args.num_workers,
                              shuffle=True,
                              worker_init_fn=utils.seed_worker,
                              generator=g)

    val_set = SliceDataset('val',
                           root_dir,
                           img_transform=img_transform,
                           gt_transform=gt_transform,
                           debug=args.debug,
                           remove_unannotated=args.remove_unannotated)
    val_loader = DataLoader(val_set,
                            batch_size=B,
                            num_workers=args.num_workers,
                            shuffle=False,
                            worker_init_fn=utils.seed_worker,
                            generator=g)

    args.dest.mkdir(parents=True, exist_ok=True)

    # lr = 0.0005 # Initial LR for ENet
    lr = args.lr
    optimizer = torch.optim.AdamW(net.parameters(), lr=lr, betas=(0.9, 0.999), weight_decay=args.lr_weight_decay)
    scheduler = None
    if args.enable_lr_scheduler:
        scheduler = torch.optim.lr_scheduler.OneCycleLR(optimizer, lr, epochs=args.epochs, steps_per_epoch=len(train_loader))
    return net, optimizer, scheduler, device, train_loader, val_loader, K

#TODO Decide necessity of this?
def skip_empty_masks(gt: Tensor, pred_seg: Tensor) -> bool:
    """
    Returns True if both ground truth & predicted segmentation masks are empty,
    Useful for AHD metric - patients with multiple sliced images.
    """
    return gt.sum().item() == 0 and pred_seg.sum().item() == 0


def runTraining(args):

    utils.seed_everything(args)
    start = time.time()
    print(f">>> Setting up to train on {args.dataset} with {args.model}")
    net, optimizer, scheduler, device, train_loader, val_loader, K = setup(args)

    loss_fn = create_loss_fn(args, K)

    # Notice one has the length of the _loader_, and the other one of the _dataset_
    log_loss_tra: Tensor = torch.zeros((args.epochs, len(train_loader)))
    log_dice_tra: Tensor = torch.zeros((args.epochs, len(train_loader.dataset), K))
    log_loss_val: Tensor = torch.zeros((args.epochs, len(val_loader)))
    log_dice_val: Tensor = torch.zeros((args.epochs, len(val_loader.dataset), K))
    log_jacc_tra: Tensor = torch.zeros((args.epochs, len(train_loader.dataset), K))
    log_jacc_val: Tensor = torch.zeros((args.epochs, len(val_loader.dataset), K))
    log_ahd_tra: Tensor = torch.zeros((args.epochs, len(train_loader.dataset), K))
    log_ahd_val: Tensor = torch.zeros((args.epochs, len(val_loader.dataset), K))
    log_assd_tra: Tensor = torch.zeros((args.epochs, len(train_loader.dataset)))
    log_assd_val: Tensor = torch.zeros((args.epochs, len(val_loader.dataset)))
    log_precision_tra: Tensor = torch.zeros((args.epochs, len(train_loader.dataset), K))
    log_precision_val: Tensor = torch.zeros((args.epochs, len(val_loader.dataset), K))
    log_recall_tra: Tensor = torch.zeros((args.epochs, len(train_loader.dataset), K))
    log_recall_val: Tensor = torch.zeros((args.epochs, len(val_loader.dataset), K))

    best_dice: float = 0
    best_metrics = {}

    for e in range(args.epochs):
        for m in ['train', 'val']:
            match m:
                case 'train':
                    net.train()
                    opt = optimizer
                    cm = Dcm
                    desc = f">> Training   ({e: 4d})"
                    loader = train_loader
                    log_loss = log_loss_tra
                    log_dice = log_dice_tra
                    log_ahd = log_ahd_tra
                    log_jacc = log_jacc_tra
                    log_assd = log_assd_tra
                    log_precision = log_precision_tra
                    log_recall = log_recall_tra

                case 'val':
                    net.eval()
                    opt = None
                    cm = torch.no_grad
                    desc = f">> Validation ({e: 4d})"
                    loader = val_loader
                    log_loss = log_loss_val
                    log_dice = log_dice_val
                    log_ahd = log_ahd_val
                    log_jacc = log_jacc_val
                    log_assd = log_assd_val
                    log_precision = log_precision_val
                    log_recall = log_recall_val

            with cm():  # Either dummy context manager, or the torch.no_grad for validation
                j = 0
                tq_iter = tqdm_(enumerate(loader), total=len(loader), desc=desc)
                for i, data in tq_iter:
                    img = data['images'].to(device)
                    gt = data['gts'].to(device)

                    if opt:  # So only for training
                        opt.zero_grad()

                    # Sanity tests to see we loaded and encoded the data correctly
                    assert 0 <= img.min() and img.max() <= 1
                    B, _, W, H = img.shape

                    pred_logits = net(img)
                    pred_probs = F.softmax(1 * pred_logits, dim=1)  # 1 is the temperature parameter

                    # Metrics computation, not used for training
                    pred_seg = probs2one_hot(pred_probs)
<<<<<<< HEAD
                    log_dice[e, j:j + B, :] = dice_coef(gt, pred_seg)  # One DSC value per sample and per class
                    log_jacc[e, j:j + B, :] = jaccard_coef(gt, pred_seg)

                    # log_precision[e, j:j + B, :] = precision(gt, pred_seg)  # Batch-wise precision
                    # log_recall[e, j:j + B, :] = recall(gt, pred_seg)        # Batch-wise recall

                    pred_seg = pred_seg.to(device)
                    gt = gt.to(device)

                    for batch_idx in range(B):
                        # SanityCheck: Debugging statements
                        # if e == 0 and batch_idx < 3:  #Visualizing for the first 3 batches of  first epoch
                        #     visualize_sample(gt[batch_idx], pred_seg[batch_idx], e, batch_idx)
                        # print(f"Shape of gt[{batch_idx}]: {gt[batch_idx].shape}")
                        # print(f"Shape of pred_seg[{batch_idx}]: {pred_seg[batch_idx].shape}")

                        assert gt[batch_idx].shape == pred_seg[batch_idx].shape, "Shape mismatch between GT and prediction" # Check that the shapes are identical

                        #Per Batch for each class Prec & Recall Calculation
                        log_precision[e, j + batch_idx, :] = precision(gt[batch_idx], pred_seg[batch_idx])
                        log_recall[e, j + batch_idx, :] = recall(gt[batch_idx], pred_seg[batch_idx])

                        # Computing AHD per class for each batch
                        ahd_values_per_class = average_hausdorff_distance_per_class(gt[batch_idx], pred_seg[batch_idx], K)
                        for k in range(K): 
                            if ahd_values_per_class[k] != float('inf'):  # Skipping 'inf' values
                                log_ahd[e, j + batch_idx, k] = ahd_values_per_class[k]


                        # ahd_value = average_hausdorff_distance(gt[batch_idx], pred_seg[batch_idx]) #Old AHD metric
                        # log_ahd[e, j + batch_idx, :] = ahd_value

                        assd_value = average_symmetric_surface_distance(gt[batch_idx], pred_seg[batch_idx])
                        log_assd[e, j + batch_idx] = assd_value
=======
                    log_dice[e, j:j + B, :] = dice_coef(pred_seg, gt)  # One DSC value per sample and per class
>>>>>>> 990479fc

                    loss = loss_fn(pred_probs, gt)
                    log_loss[e, i] = loss.item()  # One loss value per batch (averaged in the loss)

                    if opt:  # Only for training
                        loss.backward()
                        opt.step()
                        # Apply LR scheduler
                        if scheduler:
                            scheduler.step()

                    if m == 'val' and not args.dry_run:
                        with warnings.catch_warnings():
                            warnings.filterwarnings('ignore', category=UserWarning)
                            predicted_class: Tensor = probs2class(pred_probs)
                            mult: int = 63 if K == 5 else (255 / (K - 1))
                            save_images(predicted_class * mult,
                                        data['stems'],
                                        args.dest / f"iter{e:03d}" / m)

                    j += B  # Keep in mind that _in theory_, each batch might have a different size
                    # For the DSC average: do not take the background class (0) into account:
                    postfix_dict: dict[str, str] = {"Dice": f"{log_dice[e, :j, 1:].mean():05.3f}",
                                                    "Loss": f"{log_loss[e, :i + 1].mean():5.2e}"}
                    postfix_dict["AHD"] = f"{log_ahd[e, :j, 1:].mean():05.3f}"
                    postfix_dict["ASSD"] = f"{log_assd[e, :j].mean():05.3f}"
                    postfix_dict["Jaccard"] = f"{log_jacc[e, :j, 1:].mean():05.3f}"
                    postfix_dict["Precision"] = f"{log_precision[e, :j, 1:].mean():05.3f}"
                    postfix_dict["Recall"] = f"{log_recall[e, :j, 1:].mean():05.3f}"

                    if K > 2:
                        postfix_dict |= {f"Dice-{k}": f"{log_dice[e, :j, k].mean():05.3f}"
                                         for k in range(1, K)}
                        postfix_dict |= {f"Jaccard-{k}": f"{log_jacc[e, :j, k].mean():05.3f}"
                                         for k in range(1, K)}
                        postfix_dict |= {f"AHD-{k}": f"{log_ahd[e, :j, k].mean():05.3f}"
                                         for k in range(1, K)}
                        postfix_dict |= {f"Precision-{k}": f"{log_precision[e, :j, k].mean():05.3f}" 
                                        for k in range(1, K)}
                        postfix_dict |= {f"Recall-{k}": f"{log_recall[e, :j, k].mean():05.3f}" 
                                        for k in range(1, K)}
                    tq_iter.set_postfix(postfix_dict)

<<<<<<< HEAD
                #Adding these printed Metrics when Job is running as sanity check
                print(f"Epoch {e} - {m} AHD: {log_ahd[e, :j, 1:].mean().item():05.3f}")
                print(f"Epoch {e} - {m} Jaccard: {log_jacc[e, :j, 1:].mean().item():.5f}")
                print(f"Epoch {e} - {m} ASSD: {log_assd[e, :j].mean().item():.5f}")
                print(f"Epoch {e} - {m} Precision: {log_precision[e, :j, 1:].mean().item():.5f}")
                print(f"Epoch {e} - {m} Recall: {log_recall[e, :j, 1:].mean().item():.5f}")

        # I save it at each epochs, in case the code crashes or I decide to stop it early
        np.save(args.dest / "loss_tra.npy", log_loss_tra)
        np.save(args.dest / "dice_tra.npy", log_dice_tra)
        np.save(args.dest / "loss_val.npy", log_loss_val)
        np.save(args.dest / "dice_val.npy", log_dice_val)
        np.save(args.dest / "ahd_tra.npy", log_ahd_tra)
        np.save(args.dest / "ahd_val.npy", log_ahd_val)
        np.save(args.dest / "jaccard_tra.npy",log_jacc_tra)
        np.save(args.dest / "jaccards_val.npy",log_jacc_val)
        np.save(args.dest / "assd_tra.npy", log_assd_tra)
        np.save(args.dest / "assd_val.npy", log_assd_val)
        np.save(args.dest / "precision_tra.npy", log_precision_tra)
        np.save(args.dest / "precision_val.npy", log_precision_val)
        np.save(args.dest / "recall_tra.npy", log_recall_tra)
        np.save(args.dest / "recall_val.npy", log_recall_val)


=======

        metrics = utils.save_loss_and_metrics(K, e, args.dest,
                                              loss=[log_loss_tra, log_loss_val],
                                              dice=[log_dice_tra, log_dice_val])
        wandb.log(metrics)
>>>>>>> 990479fc

        current_dice: float = log_dice_val[e, :, 1:].mean().item()
        if current_dice > best_dice:
            print(f">>> Improved dice at epoch {e}: {best_dice:05.3f}->{current_dice:05.3f} DSC")
            best_dice = current_dice
            with open(args.dest / "best_epoch.txt", 'w') as f:
                    f.write(str(e))

            if not args.dry_run:
                best_folder = args.dest / "best_epoch"
                if best_folder.exists():
                        rmtree(best_folder)
                copytree(args.dest / f"iter{e:03d}", Path(best_folder))

            torch.save(net, args.dest / "bestmodel.pkl")
            torch.save(net.state_dict(), args.dest / "bestweights.pt")
            best_metrics = metrics

    for key, value in best_metrics.items():
        wandb.run.summary[key] = value
    end = time.time()
    print(f"[FINISHED] Duration: {(end - start):0.2f} s")


def main():
    parser = argparse.ArgumentParser()

    parser.add_argument('--epochs', default=200, type=int)
    parser.add_argument('--dataset', default='SEGTHOR', choices=datasets_params.keys())
    parser.add_argument('--mode', default='full', choices=['partial', 'full'])
    parser.add_argument('--dest', type=Path, required=True,
                        help="Destination directory to save the results (predictions and weights).")
    parser.add_argument('--seed', default=42, type=int, help='Random seed to use for reproducibility of the experiments')

    parser.add_argument('--num_workers', type=int, default=5)
    parser.add_argument('--gpu', action='store_true')
    parser.add_argument('--debug', action='store_true',
                        help="Keep only a fraction (10 samples) of the datasets, "
                             "to test the logic around epochs and logging easily.")

<<<<<<< HEAD
    parser.add_argument('--scratch', action='store_true', help="Use the scratch folder of snellius")
    parser.add_argument('--remove_unannotated', action='store_true', help="Remove the unannotated images")

    args = parser.parse_args()
=======
    parser.add_argument('--dropoutRate', type=float, default=0.2, help="Dropout rate for the ENet model")
    parser.add_argument('--lr', type=float, default=0.0005, help="Learning rate")
    parser.add_argument('--lr_weight_decay', type=float, default=0.1, help="Weight decay factor for the AdamW optimizer")
    parser.add_argument('--enable_lr_scheduler', action='store_true')
>>>>>>> 990479fc

    parser.add_argument('--alpha', type=float, default=0.5, help="Alpha parameter for loss functions")
    parser.add_argument('--beta', type=float, default=0.5, help="Beta parameter for loss functions")
    parser.add_argument('--focal_alpha', type=float, default=0.25, help="Alpha parameter for Focal Loss")
    parser.add_argument('--focal_gamma', type=float, default=2.0, help="Gamma parameter for Focal Loss")

    # Optimize snellius batch job
    parser.add_argument('--scratch', action='store_true', help="Use the scratch folder of snellius")
    parser.add_argument('--dry_run', action='store_true', help="Disable saving the image validation results on every epoch")
    parser.add_argument('--disable_wandb', action='store_true', help="Disable the WandB logging")

    # Arguments for more flexibility of the run
    parser.add_argument('--remove_unannotated', action='store_true', help="Remove the unannotated images")
    parser.add_argument('--loss', default='CrossEntropy', choices=['CrossEntropy', 'Dice', 'FocalLoss', 'CombinedLoss', 'FocalDiceLoss', 'TverskyLoss'])
    parser.add_argument('--model', type=str, default='ENet', choices=['ENet', 'shallowCNN', 'UNet', 'UNetPlusPlus', 'DeepLabV3Plus'])
    parser.add_argument('--run_prefix', type=str, default='', help='Name to prepend to the run name')
    parser.add_argument('--run_group', type=str, default=None, help='Your name so that the run can be grouped by it')

    # Arguments for running with different backbones
    parser.add_argument('--encoder_name', type=str, default='resnet18', choices=['resnet18', 'resnet34', 'resnet50', 'resnet101', 'resnet152'])
    parser.add_argument('--unfreeze_enc_last_n_layers', type=int, default=1, help="Train the last n layers of the encoder")

    args = parser.parse_args()
    run_name = utils.get_run_name(args, parser)
    args.dest = args.dest / run_name

    # Added since for python 3.8+, OS X multiprocessing starts processes with spawn instead of fork
    # see https://github.com/pytest-dev/pytest-flask/issues/104
    multiprocessing.set_start_method("fork")

    utils.wandb_login(args.disable_wandb)
    wandb.init(
        entity="ai_4_mi",
        project="SegTHOR",
        name=run_name,
        config=vars(args),
        mode="disabled" if args.disable_wandb else "online",
        group=args.run_group
    )

    print(f">> {run_name} <<")
    pprint(args)
    runTraining(args)


if __name__ == '__main__':
    main()<|MERGE_RESOLUTION|>--- conflicted
+++ resolved
@@ -60,14 +60,11 @@
                    visualize_sample,
                    save_images)
 
-<<<<<<< HEAD
+from losses import create_loss_fn
+
+import wandb #TODO: remove all wandb instances on final submission
 from losses import (CrossEntropy)
 import matplotlib.pyplot as plt
-=======
-from losses import create_loss_fn
-
-import wandb #TODO: remove all wandb instances on final submission
->>>>>>> 990479fc
 
 datasets_params: dict[str, dict[str, Any]] = {}
 # K for the number of classes
@@ -177,6 +174,7 @@
     log_dice_tra: Tensor = torch.zeros((args.epochs, len(train_loader.dataset), K))
     log_loss_val: Tensor = torch.zeros((args.epochs, len(val_loader)))
     log_dice_val: Tensor = torch.zeros((args.epochs, len(val_loader.dataset), K))
+
     log_jacc_tra: Tensor = torch.zeros((args.epochs, len(train_loader.dataset), K))
     log_jacc_val: Tensor = torch.zeros((args.epochs, len(val_loader.dataset), K))
     log_ahd_tra: Tensor = torch.zeros((args.epochs, len(train_loader.dataset), K))
@@ -241,7 +239,6 @@
 
                     # Metrics computation, not used for training
                     pred_seg = probs2one_hot(pred_probs)
-<<<<<<< HEAD
                     log_dice[e, j:j + B, :] = dice_coef(gt, pred_seg)  # One DSC value per sample and per class
                     log_jacc[e, j:j + B, :] = jaccard_coef(gt, pred_seg)
 
@@ -266,7 +263,7 @@
 
                         # Computing AHD per class for each batch
                         ahd_values_per_class = average_hausdorff_distance_per_class(gt[batch_idx], pred_seg[batch_idx], K)
-                        for k in range(K): 
+                        for k in range(K):
                             if ahd_values_per_class[k] != float('inf'):  # Skipping 'inf' values
                                 log_ahd[e, j + batch_idx, k] = ahd_values_per_class[k]
 
@@ -276,9 +273,6 @@
 
                         assd_value = average_symmetric_surface_distance(gt[batch_idx], pred_seg[batch_idx])
                         log_assd[e, j + batch_idx] = assd_value
-=======
-                    log_dice[e, j:j + B, :] = dice_coef(pred_seg, gt)  # One DSC value per sample and per class
->>>>>>> 990479fc
 
                     loss = loss_fn(pred_probs, gt)
                     log_loss[e, i] = loss.item()  # One loss value per batch (averaged in the loss)
@@ -316,19 +310,23 @@
                                          for k in range(1, K)}
                         postfix_dict |= {f"AHD-{k}": f"{log_ahd[e, :j, k].mean():05.3f}"
                                          for k in range(1, K)}
-                        postfix_dict |= {f"Precision-{k}": f"{log_precision[e, :j, k].mean():05.3f}" 
+                        postfix_dict |= {f"Precision-{k}": f"{log_precision[e, :j, k].mean():05.3f}"
                                         for k in range(1, K)}
-                        postfix_dict |= {f"Recall-{k}": f"{log_recall[e, :j, k].mean():05.3f}" 
+                        postfix_dict |= {f"Recall-{k}": f"{log_recall[e, :j, k].mean():05.3f}"
                                         for k in range(1, K)}
                     tq_iter.set_postfix(postfix_dict)
 
-<<<<<<< HEAD
-                #Adding these printed Metrics when Job is running as sanity check
-                print(f"Epoch {e} - {m} AHD: {log_ahd[e, :j, 1:].mean().item():05.3f}")
-                print(f"Epoch {e} - {m} Jaccard: {log_jacc[e, :j, 1:].mean().item():.5f}")
-                print(f"Epoch {e} - {m} ASSD: {log_assd[e, :j].mean().item():.5f}")
-                print(f"Epoch {e} - {m} Precision: {log_precision[e, :j, 1:].mean().item():.5f}")
-                print(f"Epoch {e} - {m} Recall: {log_recall[e, :j, 1:].mean().item():.5f}")
+
+        metrics = utils.save_loss_and_metrics(K, e, args.dest,
+                                              loss=[log_loss_tra, log_loss_val],
+                                              dice=[log_dice_tra, log_dice_val])
+        wandb.log(metrics)
+        #Adding these printed Metrics when Job is running as sanity check
+        print(f"Epoch {e} - {m} AHD: {log_ahd[e, :j, 1:].mean().item():05.3f}")
+        print(f"Epoch {e} - {m} Jaccard: {log_jacc[e, :j, 1:].mean().item():.5f}")
+        print(f"Epoch {e} - {m} ASSD: {log_assd[e, :j].mean().item():.5f}")
+        print(f"Epoch {e} - {m} Precision: {log_precision[e, :j, 1:].mean().item():.5f}")
+        print(f"Epoch {e} - {m} Recall: {log_recall[e, :j, 1:].mean().item():.5f}")
 
         # I save it at each epochs, in case the code crashes or I decide to stop it early
         np.save(args.dest / "loss_tra.npy", log_loss_tra)
@@ -347,13 +345,6 @@
         np.save(args.dest / "recall_val.npy", log_recall_val)
 
 
-=======
-
-        metrics = utils.save_loss_and_metrics(K, e, args.dest,
-                                              loss=[log_loss_tra, log_loss_val],
-                                              dice=[log_dice_tra, log_dice_val])
-        wandb.log(metrics)
->>>>>>> 990479fc
 
         current_dice: float = log_dice_val[e, :, 1:].mean().item()
         if current_dice > best_dice:
@@ -394,17 +385,10 @@
                         help="Keep only a fraction (10 samples) of the datasets, "
                              "to test the logic around epochs and logging easily.")
 
-<<<<<<< HEAD
-    parser.add_argument('--scratch', action='store_true', help="Use the scratch folder of snellius")
-    parser.add_argument('--remove_unannotated', action='store_true', help="Remove the unannotated images")
-
-    args = parser.parse_args()
-=======
     parser.add_argument('--dropoutRate', type=float, default=0.2, help="Dropout rate for the ENet model")
     parser.add_argument('--lr', type=float, default=0.0005, help="Learning rate")
     parser.add_argument('--lr_weight_decay', type=float, default=0.1, help="Weight decay factor for the AdamW optimizer")
     parser.add_argument('--enable_lr_scheduler', action='store_true')
->>>>>>> 990479fc
 
     parser.add_argument('--alpha', type=float, default=0.5, help="Alpha parameter for loss functions")
     parser.add_argument('--beta', type=float, default=0.5, help="Beta parameter for loss functions")
